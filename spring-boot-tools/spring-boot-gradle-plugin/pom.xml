<?xml version="1.0" encoding="UTF-8"?>
<project xmlns="http://maven.apache.org/POM/4.0.0" xmlns:xsi="http://www.w3.org/2001/XMLSchema-instance"
	xsi:schemaLocation="http://maven.apache.org/POM/4.0.0 http://maven.apache.org/xsd/maven-4.0.0.xsd">
	<modelVersion>4.0.0</modelVersion>
	<parent>
		<groupId>org.springframework.boot</groupId>
		<artifactId>spring-boot-tools</artifactId>
		<version>1.3.0.BUILD-SNAPSHOT</version>
	</parent>
	<artifactId>spring-boot-gradle-plugin</artifactId>
	<name>Spring Boot Gradle Plugin</name>
	<description>Spring Boot Gradle Plugin</description>
	<url>http://projects.spring.io/spring-boot/</url>
	<organization>
		<name>Pivotal Software, Inc.</name>
		<url>http://www.spring.io</url>
	</organization>
	<properties>
		<main.basedir>${basedir}/../..</main.basedir>
	</properties>
	<dependencies>
		<!-- Compile -->
		<dependency>
			<groupId>org.springframework.boot</groupId>
			<artifactId>spring-boot-loader-tools</artifactId>
		</dependency>
		<dependency>
			<groupId>io.spring.gradle</groupId>
			<artifactId>dependency-management-plugin</artifactId>
		</dependency>
		<!-- Provided -->
		<dependency>
			<groupId>org.codehaus.groovy</groupId>
			<artifactId>groovy</artifactId>
			<scope>provided</scope>
		</dependency>
		<dependency>
			<groupId>org.gradle</groupId>
			<artifactId>gradle-core</artifactId>
			<scope>provided</scope>
		</dependency>
		<dependency>
			<groupId>org.gradle</groupId>
			<artifactId>gradle-base-services</artifactId>
			<scope>provided</scope>
		</dependency>
		<dependency>
			<groupId>org.gradle</groupId>
			<artifactId>gradle-plugins</artifactId>
			<scope>provided</scope>
		</dependency>
	</dependencies>
<<<<<<< HEAD
	<build>
		<sourceDirectory>src/main/groovy</sourceDirectory>
		<plugins>
			<plugin>
				<groupId>org.apache.maven.plugins</groupId>
				<artifactId>maven-compiler-plugin</artifactId>
				<configuration>
					<compilerId>groovy-eclipse-compiler</compilerId>
				</configuration>
				<dependencies>
					<dependency>
						<groupId>org.codehaus.groovy</groupId>
						<artifactId>groovy-eclipse-compiler</artifactId>
						<version>2.8.0-01</version>
					</dependency>
					<dependency>
						<groupId>org.codehaus.groovy</groupId>
						<artifactId>groovy-eclipse-batch</artifactId>
						<version>2.1.8-01</version>
					</dependency>
				</dependencies>
			</plugin>
		</plugins>
		<pluginManagement>
			<plugins>
				<plugin>
					<groupId>org.eclipse.m2e</groupId>
					<artifactId>lifecycle-mapping</artifactId>
					<version>1.0.0</version>
					<configuration>
						<lifecycleMappingMetadata>
							<pluginExecutions>
								<pluginExecution>
									<pluginExecutionFilter>
										<groupId>org.apache.maven.plugins</groupId>
										<artifactId>maven-compiler-plugin</artifactId>
										<versionRange>[2.10,)</versionRange>
										<goals>
											<goal>compile</goal>
											<goal>testCompile</goal>
										</goals>
										<parameters>
											<compilerId>groovy-eclipse-compiler</compilerId>
										</parameters>
									</pluginExecutionFilter>
									<action>
										<configurator>
											<id>org.codehaus.groovy.m2eclipse.configurator</id>
										</configurator>
									</action>
								</pluginExecution>
							</pluginExecutions>
						</lifecycleMappingMetadata>
					</configuration>
				</plugin>
			</plugins>
		</pluginManagement>
	</build>
=======
>>>>>>> ba7c1fda
	<repositories>
		<repository>
			<id>gradle</id>
			<url>http://repo.gradle.org/gradle/libs-releases-local</url>
			<releases>
				<enabled>true</enabled>
			</releases>
			<snapshots>
				<enabled>false</enabled>
			</snapshots>
		</repository>
	</repositories>
</project><|MERGE_RESOLUTION|>--- conflicted
+++ resolved
@@ -50,67 +50,6 @@
 			<scope>provided</scope>
 		</dependency>
 	</dependencies>
-<<<<<<< HEAD
-	<build>
-		<sourceDirectory>src/main/groovy</sourceDirectory>
-		<plugins>
-			<plugin>
-				<groupId>org.apache.maven.plugins</groupId>
-				<artifactId>maven-compiler-plugin</artifactId>
-				<configuration>
-					<compilerId>groovy-eclipse-compiler</compilerId>
-				</configuration>
-				<dependencies>
-					<dependency>
-						<groupId>org.codehaus.groovy</groupId>
-						<artifactId>groovy-eclipse-compiler</artifactId>
-						<version>2.8.0-01</version>
-					</dependency>
-					<dependency>
-						<groupId>org.codehaus.groovy</groupId>
-						<artifactId>groovy-eclipse-batch</artifactId>
-						<version>2.1.8-01</version>
-					</dependency>
-				</dependencies>
-			</plugin>
-		</plugins>
-		<pluginManagement>
-			<plugins>
-				<plugin>
-					<groupId>org.eclipse.m2e</groupId>
-					<artifactId>lifecycle-mapping</artifactId>
-					<version>1.0.0</version>
-					<configuration>
-						<lifecycleMappingMetadata>
-							<pluginExecutions>
-								<pluginExecution>
-									<pluginExecutionFilter>
-										<groupId>org.apache.maven.plugins</groupId>
-										<artifactId>maven-compiler-plugin</artifactId>
-										<versionRange>[2.10,)</versionRange>
-										<goals>
-											<goal>compile</goal>
-											<goal>testCompile</goal>
-										</goals>
-										<parameters>
-											<compilerId>groovy-eclipse-compiler</compilerId>
-										</parameters>
-									</pluginExecutionFilter>
-									<action>
-										<configurator>
-											<id>org.codehaus.groovy.m2eclipse.configurator</id>
-										</configurator>
-									</action>
-								</pluginExecution>
-							</pluginExecutions>
-						</lifecycleMappingMetadata>
-					</configuration>
-				</plugin>
-			</plugins>
-		</pluginManagement>
-	</build>
-=======
->>>>>>> ba7c1fda
 	<repositories>
 		<repository>
 			<id>gradle</id>
