/*
 * Copyright 2012-2019 the original author or authors.
 *
 * Licensed under the Apache License, Version 2.0 (the "License");
 * you may not use this file except in compliance with the License.
 * You may obtain a copy of the License at
 *
 *      https://www.apache.org/licenses/LICENSE-2.0
 *
 * Unless required by applicable law or agreed to in writing, software
 * distributed under the License is distributed on an "AS IS" BASIS,
 * WITHOUT WARRANTIES OR CONDITIONS OF ANY KIND, either express or implied.
 * See the License for the specific language governing permissions and
 * limitations under the License.
 */

package org.springframework.boot.gradle.plugin;

import java.io.File;
import java.io.FileOutputStream;
import java.io.IOException;
import java.util.jar.JarOutputStream;

import org.gradle.testkit.runner.BuildResult;
import org.gradle.testkit.runner.TaskOutcome;
import org.junit.jupiter.api.TestTemplate;
import org.junit.jupiter.api.extension.ExtendWith;

import org.springframework.boot.gradle.junit.GradleCompatibilityExtension;
import org.springframework.boot.gradle.testkit.GradleBuild;

import static org.assertj.core.api.Assertions.assertThat;

/**
 * Integration tests for {@link WarPluginAction}.
 *
 * @author Andy Wilkinson
 */
@ExtendWith(GradleCompatibilityExtension.class)
public class JavaPluginActionIntegrationTests {

	GradleBuild gradleBuild;

	@TestTemplate
	public void noBootJarTaskWithoutJavaPluginApplied() {
		assertThat(this.gradleBuild.build("taskExists", "-PtaskName=bootJar").getOutput())
				.contains("bootJar exists = false");
	}

	@TestTemplate
	public void applyingJavaPluginCreatesBootJarTask() {
		assertThat(this.gradleBuild.build("taskExists", "-PtaskName=bootJar", "-PapplyJavaPlugin").getOutput())
				.contains("bootJar exists = true");
	}

	@TestTemplate
	public void noBootRunTaskWithoutJavaPluginApplied() {
		assertThat(this.gradleBuild.build("taskExists", "-PtaskName=bootRun").getOutput())
				.contains("bootRun exists = false");
	}

	@TestTemplate
	public void applyingJavaPluginCreatesBootRunTask() {
		assertThat(this.gradleBuild.build("taskExists", "-PtaskName=bootRun", "-PapplyJavaPlugin").getOutput())
				.contains("bootRun exists = true");
	}

	@TestTemplate
	public void javaCompileTasksUseUtf8Encoding() {
		assertThat(this.gradleBuild.build("javaCompileEncoding", "-PapplyJavaPlugin").getOutput())
				.contains("compileJava = UTF-8").contains("compileTestJava = UTF-8");
	}

	@TestTemplate
	public void javaCompileTasksUseParametersCompilerFlagByDefault() {
		assertThat(this.gradleBuild.build("javaCompileTasksCompilerArgs").getOutput())
				.contains("compileJava compiler args: [-parameters]")
				.contains("compileTestJava compiler args: [-parameters]");
	}

	@TestTemplate
	public void javaCompileTasksUseParametersAndAdditionalCompilerFlags() {
		assertThat(this.gradleBuild.build("javaCompileTasksCompilerArgs").getOutput())
				.contains("compileJava compiler args: [-parameters, -Xlint:all]")
				.contains("compileTestJava compiler args: [-parameters, -Xlint:all]");
	}

	@TestTemplate
	public void javaCompileTasksCanOverrideDefaultParametersCompilerFlag() {
		assertThat(this.gradleBuild.build("javaCompileTasksCompilerArgs").getOutput())
				.contains("compileJava compiler args: [-Xlint:all]")
				.contains("compileTestJava compiler args: [-Xlint:all]");
	}

	@TestTemplate
	public void assembleRunsBootJarAndJarIsSkipped() {
		BuildResult result = this.gradleBuild.build("assemble");
		assertThat(result.task(":bootJar").getOutcome()).isEqualTo(TaskOutcome.SUCCESS);
		assertThat(result.task(":jar").getOutcome()).isEqualTo(TaskOutcome.SKIPPED);
	}

	@TestTemplate
	public void errorMessageIsHelpfulWhenMainClassCannotBeResolved() {
		BuildResult result = this.gradleBuild.buildAndFail("build", "-PapplyJavaPlugin");
		assertThat(result.task(":bootJar").getOutcome()).isEqualTo(TaskOutcome.FAILED);
		assertThat(result.getOutput()).contains("Main class name has not been configured and it could not be resolved");
	}

	@TestTemplate
	public void jarAndBootJarCanBothBeBuilt() {
		BuildResult result = this.gradleBuild.build("assemble");
		assertThat(result.task(":bootJar").getOutcome()).isEqualTo(TaskOutcome.SUCCESS);
		assertThat(result.task(":jar").getOutcome()).isEqualTo(TaskOutcome.SUCCESS);
		File buildLibs = new File(this.gradleBuild.getProjectDir(), "build/libs");
		assertThat(buildLibs.listFiles()).containsExactlyInAnyOrder(
				new File(buildLibs, this.gradleBuild.getProjectDir().getName() + ".jar"),
				new File(buildLibs, this.gradleBuild.getProjectDir().getName() + "-boot.jar"));
	}

<<<<<<< HEAD
	@TestTemplate
	public void additionalMetadataLocationsConfiguredWhenProcessorIsPresent()
			throws IOException {
=======
	@Test
	public void additionalMetadataLocationsConfiguredWhenProcessorIsPresent() throws IOException {
>>>>>>> 24925c3d
		createMinimalMainSource();
		File libs = new File(this.gradleBuild.getProjectDir(), "libs");
		libs.mkdirs();
		new JarOutputStream(new FileOutputStream(new File(libs, "spring-boot-configuration-processor-1.2.3.jar")))
				.close();
		BuildResult result = this.gradleBuild.build("compileJava");
		assertThat(result.task(":compileJava").getOutcome()).isEqualTo(TaskOutcome.SUCCESS);
		assertThat(result.getOutput()).contains("compileJava compiler args: [-parameters, -Aorg.springframework.boot."
				+ "configurationprocessor.additionalMetadataLocations="
				+ new File(this.gradleBuild.getProjectDir(), "src/main/resources").getCanonicalPath());
	}

<<<<<<< HEAD
	@TestTemplate
	public void additionalMetadataLocationsNotConfiguredWhenProcessorIsAbsent()
			throws IOException {
=======
	@Test
	public void additionalMetadataLocationsNotConfiguredWhenProcessorIsAbsent() throws IOException {
>>>>>>> 24925c3d
		createMinimalMainSource();
		BuildResult result = this.gradleBuild.build("compileJava");
		assertThat(result.task(":compileJava").getOutcome()).isEqualTo(TaskOutcome.SUCCESS);
		assertThat(result.getOutput()).contains("compileJava compiler args: [-parameters]");
	}

	private void createMinimalMainSource() throws IOException {
		File examplePackage = new File(this.gradleBuild.getProjectDir(), "src/main/java/com/example");
		examplePackage.mkdirs();
		new File(examplePackage, "Application.java").createNewFile();
	}

}<|MERGE_RESOLUTION|>--- conflicted
+++ resolved
@@ -117,14 +117,8 @@
 				new File(buildLibs, this.gradleBuild.getProjectDir().getName() + "-boot.jar"));
 	}
 
-<<<<<<< HEAD
 	@TestTemplate
-	public void additionalMetadataLocationsConfiguredWhenProcessorIsPresent()
-			throws IOException {
-=======
-	@Test
 	public void additionalMetadataLocationsConfiguredWhenProcessorIsPresent() throws IOException {
->>>>>>> 24925c3d
 		createMinimalMainSource();
 		File libs = new File(this.gradleBuild.getProjectDir(), "libs");
 		libs.mkdirs();
@@ -137,14 +131,8 @@
 				+ new File(this.gradleBuild.getProjectDir(), "src/main/resources").getCanonicalPath());
 	}
 
-<<<<<<< HEAD
 	@TestTemplate
-	public void additionalMetadataLocationsNotConfiguredWhenProcessorIsAbsent()
-			throws IOException {
-=======
-	@Test
 	public void additionalMetadataLocationsNotConfiguredWhenProcessorIsAbsent() throws IOException {
->>>>>>> 24925c3d
 		createMinimalMainSource();
 		BuildResult result = this.gradleBuild.build("compileJava");
 		assertThat(result.task(":compileJava").getOutcome()).isEqualTo(TaskOutcome.SUCCESS);
