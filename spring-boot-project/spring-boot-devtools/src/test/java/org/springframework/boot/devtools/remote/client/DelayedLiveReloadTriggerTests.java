/*
<<<<<<< HEAD
 * Copyright 2012-2018 the original author or authors.
=======
 * Copyright 2012-2019 the original author or authors.
>>>>>>> c6c139d9
 *
 * Licensed under the Apache License, Version 2.0 (the "License");
 * you may not use this file except in compliance with the License.
 * You may obtain a copy of the License at
 *
 *      https://www.apache.org/licenses/LICENSE-2.0
 *
 * Unless required by applicable law or agreed to in writing, software
 * distributed under the License is distributed on an "AS IS" BASIS,
 * WITHOUT WARRANTIES OR CONDITIONS OF ANY KIND, either express or implied.
 * See the License for the specific language governing permissions and
 * limitations under the License.
 */

package org.springframework.boot.devtools.remote.client;

import java.io.IOException;
import java.net.URI;

import org.junit.Before;
import org.junit.Test;
import org.mockito.Mock;
import org.mockito.MockitoAnnotations;

import org.springframework.boot.devtools.autoconfigure.OptionalLiveReloadServer;
import org.springframework.http.HttpMethod;
import org.springframework.http.HttpStatus;
import org.springframework.http.client.ClientHttpRequest;
import org.springframework.http.client.ClientHttpRequestFactory;
import org.springframework.http.client.ClientHttpResponse;

import static org.assertj.core.api.Assertions.assertThat;
import static org.assertj.core.api.Assertions.assertThatIllegalArgumentException;
import static org.mockito.BDDMockito.given;
import static org.mockito.Mockito.never;
import static org.mockito.Mockito.verify;

/**
 * Tests for {@link DelayedLiveReloadTrigger}.
 *
 * @author Phillip Webb
 */
public class DelayedLiveReloadTriggerTests {

	private static final String URL = "http://localhost:8080";

	@Mock
	private OptionalLiveReloadServer liveReloadServer;

	@Mock
	private ClientHttpRequestFactory requestFactory;

	@Mock
	private ClientHttpRequest errorRequest;

	@Mock
	private ClientHttpRequest okRequest;

	@Mock
	private ClientHttpResponse errorResponse;

	@Mock
	private ClientHttpResponse okResponse;

	private DelayedLiveReloadTrigger trigger;

	@Before
	public void setup() throws IOException {
		MockitoAnnotations.initMocks(this);
		given(this.errorRequest.execute()).willReturn(this.errorResponse);
		given(this.okRequest.execute()).willReturn(this.okResponse);
		given(this.errorResponse.getStatusCode()).willReturn(HttpStatus.INTERNAL_SERVER_ERROR);
		given(this.okResponse.getStatusCode()).willReturn(HttpStatus.OK);
		this.trigger = new DelayedLiveReloadTrigger(this.liveReloadServer, this.requestFactory, URL);
	}

	@Test
	public void liveReloadServerMustNotBeNull() {
		assertThatIllegalArgumentException().isThrownBy(
				() -> new DelayedLiveReloadTrigger(null, this.requestFactory, URL))
				.withMessageContaining("LiveReloadServer must not be null");
	}

	@Test
	public void requestFactoryMustNotBeNull() {
		assertThatIllegalArgumentException().isThrownBy(
				() -> new DelayedLiveReloadTrigger(this.liveReloadServer, null, URL))
				.withMessageContaining("RequestFactory must not be null");
	}

	@Test
	public void urlMustNotBeNull() {
		assertThatIllegalArgumentException()
				.isThrownBy(() -> new DelayedLiveReloadTrigger(this.liveReloadServer,
						this.requestFactory, null))
				.withMessageContaining("URL must not be empty");
	}

	@Test
	public void urlMustNotBeEmpty() {
		assertThatIllegalArgumentException()
				.isThrownBy(() -> new DelayedLiveReloadTrigger(this.liveReloadServer,
						this.requestFactory, ""))
				.withMessageContaining("URL must not be empty");
	}

	@Test
	public void triggerReloadOnStatus() throws Exception {
		given(this.requestFactory.createRequest(new URI(URL), HttpMethod.GET)).willThrow(new IOException())
				.willReturn(this.errorRequest, this.okRequest);
		long startTime = System.currentTimeMillis();
		this.trigger.setTimings(10, 200, 30000);
		this.trigger.run();
		assertThat(System.currentTimeMillis() - startTime).isGreaterThan(300L);
		verify(this.liveReloadServer).triggerReload();
	}

	@Test
	public void timeout() throws Exception {
		given(this.requestFactory.createRequest(new URI(URL), HttpMethod.GET)).willThrow(new IOException());
		this.trigger.setTimings(10, 0, 10);
		this.trigger.run();
		verify(this.liveReloadServer, never()).triggerReload();
	}

}<|MERGE_RESOLUTION|>--- conflicted
+++ resolved
@@ -1,9 +1,5 @@
 /*
-<<<<<<< HEAD
- * Copyright 2012-2018 the original author or authors.
-=======
  * Copyright 2012-2019 the original author or authors.
->>>>>>> c6c139d9
  *
  * Licensed under the Apache License, Version 2.0 (the "License");
  * you may not use this file except in compliance with the License.
@@ -82,31 +78,29 @@
 
 	@Test
 	public void liveReloadServerMustNotBeNull() {
-		assertThatIllegalArgumentException().isThrownBy(
-				() -> new DelayedLiveReloadTrigger(null, this.requestFactory, URL))
+		assertThatIllegalArgumentException()
+				.isThrownBy(() -> new DelayedLiveReloadTrigger(null, this.requestFactory, URL))
 				.withMessageContaining("LiveReloadServer must not be null");
 	}
 
 	@Test
 	public void requestFactoryMustNotBeNull() {
-		assertThatIllegalArgumentException().isThrownBy(
-				() -> new DelayedLiveReloadTrigger(this.liveReloadServer, null, URL))
+		assertThatIllegalArgumentException()
+				.isThrownBy(() -> new DelayedLiveReloadTrigger(this.liveReloadServer, null, URL))
 				.withMessageContaining("RequestFactory must not be null");
 	}
 
 	@Test
 	public void urlMustNotBeNull() {
 		assertThatIllegalArgumentException()
-				.isThrownBy(() -> new DelayedLiveReloadTrigger(this.liveReloadServer,
-						this.requestFactory, null))
+				.isThrownBy(() -> new DelayedLiveReloadTrigger(this.liveReloadServer, this.requestFactory, null))
 				.withMessageContaining("URL must not be empty");
 	}
 
 	@Test
 	public void urlMustNotBeEmpty() {
 		assertThatIllegalArgumentException()
-				.isThrownBy(() -> new DelayedLiveReloadTrigger(this.liveReloadServer,
-						this.requestFactory, ""))
+				.isThrownBy(() -> new DelayedLiveReloadTrigger(this.liveReloadServer, this.requestFactory, ""))
 				.withMessageContaining("URL must not be empty");
 	}
 
