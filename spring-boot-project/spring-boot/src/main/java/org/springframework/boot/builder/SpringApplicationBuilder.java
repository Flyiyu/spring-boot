--- conflicted
+++ resolved
@@ -103,11 +103,7 @@
 
 	/**
 	 * Creates a new {@link SpringApplication} instance from the given sources. Subclasses
-<<<<<<< HEAD
-	 * may override in order to provide a custom subclass of {@link SpringApplication}
-=======
 	 * may override in order to provide a custom subclass of {@link SpringApplication}.
->>>>>>> bb26b7bd
 	 * @param sources the sources
 	 * @return the {@link SpringApplication} instance
 	 * @since 1.1.0
@@ -120,9 +116,9 @@
 	}
 
 	/**
-	 * Creates a new {@link SpringApplication} instances from the given sources using the
+	 * Creates a new {@link SpringApplication} instance from the given sources using the
 	 * given {@link ResourceLoader}. Subclasses may override in order to provide a custom
-	 * subclass of {@link SpringApplication}
+	 * subclass of {@link SpringApplication}.
 	 * @param resourceLoader the resource loader (can be null)
 	 * @param sources the sources
 	 * @return the {@link SpringApplication} instance
