--- conflicted
+++ resolved
@@ -572,7 +572,7 @@
 							<rules>
 								<bannedDependencies>
 									<excludes>
-<<<<<<< HEAD
+										<exclude>com.zaxxer:HikariCP-*</exclude>
 										<exclude>javax.*:*:*</exclude>
 									</excludes>
 									<includes>
@@ -581,10 +581,6 @@
 										<include>javax.inject:*:*</include>
 										<include>javax.money:*:*</include>
 									</includes>
-=======
-										<exclude>com.zaxxer:HikariCP-*</exclude>
-									</excludes>
->>>>>>> 02ec1911
 									<searchTransitive>true</searchTransitive>
 								</bannedDependencies>
 								<requireJavaVersion>
