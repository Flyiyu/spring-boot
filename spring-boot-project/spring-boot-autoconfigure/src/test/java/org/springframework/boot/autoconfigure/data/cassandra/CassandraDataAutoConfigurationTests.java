--- conflicted
+++ resolved
@@ -117,15 +117,9 @@
 		this.context = ctx;
 	}
 
-<<<<<<< HEAD
 	@Configuration(proxyBeanMethods = false)
-	@ComponentScan(excludeFilters = @ComponentScan.Filter(classes = { Session.class },
-			type = FilterType.ASSIGNABLE_TYPE))
-=======
-	@Configuration
 	@ComponentScan(
 			excludeFilters = @ComponentScan.Filter(classes = { Session.class }, type = FilterType.ASSIGNABLE_TYPE))
->>>>>>> 24925c3d
 	static class TestExcludeConfiguration {
 
 	}
